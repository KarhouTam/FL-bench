<<<<<<< HEAD
There are three steps to partition DomainNet:
1. Split clients to test clients and training clients.
2. Split samples on training clients into training set and test set
3. Construct heterogeneous data partition 

# Split Clients
We split clients and data accrding to `--split`, more details in [Generating Federated dataset](/data/README.md).\
If `--split='domain'` we choose sketch as test domain by default. Users can easily choose their own test domain by modifying `generate_data.py`

# Split Samples on Training Clients
We split samples on each training client into training set and test set at a ratio of `--fraction`. There will be no test set on training data when `--fraction=1`.
# Construct Heterogeneous Data Partition
We generate heterogeneous paration following the method adopted by [FedAVGM](https://arxiv.org/pdf/1909.06335.pdf).
- `--alpha` or `-a`: The parameter for controlling intensity of label heterogeneity. *Smaller `--alpha` -> more hetergeneous partition.*
- `--least_samples` or `-ls`: The parameter for defining the minimum number of samples each client would be distributed. *A small `--least_samples` along with small `--alpha` or big `--client_num` might considerablely prolong the partition.*
- If `--alpha=0`, each client would have only one domain.

Finally, if we set `--split='domain'` and `--fraction>0`, we have out of domain test set (sketch by default) and in domain test set (extracted from samples on training clients by `--fraction`), which is designed for domain generalization task. Besides, we can generate heterogeneous training data partition by `--alpha`.\
Users can check the size of samples from each domain on each training client in `'domain_info'` from `all_stats.json` when `--alpha>0`.
=======
There are three steps to partition DomainNet
1. select test clients
2. split samples on training clients into training set and test set
3. Construct heterogeneous data partition

# Select Test Clients
If `--split='user' or 'sample'`, we split clients and data accrding [Generating Federated dataset](/data/README.md).\
If `--split='domain'`, we choose Sketch as test domain and other styles as training domain.
>>>>>>> f38aa993
<|MERGE_RESOLUTION|>--- conflicted
+++ resolved
@@ -1,30 +1,8 @@
-<<<<<<< HEAD
-There are three steps to partition DomainNet:
-1. Split clients to test clients and training clients.
-2. Split samples on training clients into training set and test set
-3. Construct heterogeneous data partition 
-
-# Split Clients
-We split clients and data accrding to `--split`, more details in [Generating Federated dataset](/data/README.md).\
-If `--split='domain'` we choose sketch as test domain by default. Users can easily choose their own test domain by modifying `generate_data.py`
-
-# Split Samples on Training Clients
-We split samples on each training client into training set and test set at a ratio of `--fraction`. There will be no test set on training data when `--fraction=1`.
-# Construct Heterogeneous Data Partition
-We generate heterogeneous paration following the method adopted by [FedAVGM](https://arxiv.org/pdf/1909.06335.pdf).
-- `--alpha` or `-a`: The parameter for controlling intensity of label heterogeneity. *Smaller `--alpha` -> more hetergeneous partition.*
-- `--least_samples` or `-ls`: The parameter for defining the minimum number of samples each client would be distributed. *A small `--least_samples` along with small `--alpha` or big `--client_num` might considerablely prolong the partition.*
-- If `--alpha=0`, each client would have only one domain.
-
-Finally, if we set `--split='domain'` and `--fraction>0`, we have out of domain test set (sketch by default) and in domain test set (extracted from samples on training clients by `--fraction`), which is designed for domain generalization task. Besides, we can generate heterogeneous training data partition by `--alpha`.\
-Users can check the size of samples from each domain on each training client in `'domain_info'` from `all_stats.json` when `--alpha>0`.
-=======
-There are three steps to partition DomainNet
+There are three steps to partition DomainNet\
 1. select test clients
 2. split samples on training clients into training set and test set
 3. Construct heterogeneous data partition
 
 # Select Test Clients
-If `--split='user' or 'sample'`, we split clients and data accrding [Generating Federated dataset](/data/README.md).\
-If `--split='domain'`, we choose Sketch as test domain and other styles as training domain.
->>>>>>> f38aa993
+If `--split='user' or 'sample'`, we split clients and data accrding.\
+If `--split='domain'`, we choose Sketch as test domain and other styles as training domain.