{
 "cells": [
  {
   "cell_type": "code",
   "execution_count": 3,
   "metadata": {},
   "outputs": [],
   "source": [
    "# If you don't wanna change subset ratios through re-partitioning dataset\n",
    "# Here is the fast script\n",
    "import numpy as np\n",
    "import pickle\n",
    "import json\n",
    "import hashlib\n",
    "\n",
    "dataset = \"cifar10\"\n",
    "\n",
    "new_testset_ratio = 0.5\n",
    "new_valset_ratio = 0\n",
    "\n",
    "partition = pickle.load(open(f\"{dataset}/partition.pkl\", \"rb\"))\n",
    "\n",
    "for i in range(len(partition[\"data_indices\"])):\n",
    "    indices = np.concatenate(\n",
    "        [\n",
    "            partition[\"data_indices\"][i][\"train\"],\n",
    "            partition[\"data_indices\"][i][\"val\"],\n",
    "            partition[\"data_indices\"][i][\"test\"],\n",
    "        ],\n",
    "        axis=0,\n",
    "    )\n",
    "    np.random.shuffle(indices)\n",
    "    new_testset_size = int(len(indices) * new_testset_ratio)\n",
    "    new_valset_size = int(len(indices) * new_valset_ratio)\n",
    "\n",
    "    partition[\"data_indices\"][i][\"test\"] = indices[:new_testset_size]\n",
    "    partition[\"data_indices\"][i][\"val\"] = indices[\n",
    "        new_testset_size : new_testset_size + new_valset_size\n",
    "    ]\n",
    "    partition[\"data_indices\"][i][\"train\"] = indices[\n",
    "        new_testset_size + new_valset_size :\n",
    "    ]\n",
    "\n",
    "pickle.dump(partition, open(f\"{dataset}/partition.pkl\", \"wb\"))\n",
    "\n",
    "args = json.load(open(f\"{dataset}/args.json\", \"r\"))\n",
    "args[\"test_ratio\"] = new_testset_ratio\n",
    "args[\"val_ratio\"] = new_valset_ratio\n",
<<<<<<< HEAD
    "json.dump(args, open(f\"{dataset}/args.json\", \"w\"), indent=4)"
=======
    "json.dump(args, open(f'{dataset}/args.json', 'w'), indent=4)\n",
    "\n",
    "with open(f'{dataset}/partition_md5.txt', \"w\") as f:\n",
    "    f.write(hashlib.md5(json.dumps(args.__dict__).encode()).hexdigest())"
>>>>>>> 68ba7c3f
   ]
  }
 ],
 "metadata": {
  "kernelspec": {
   "display_name": "Python 3",
   "language": "python",
   "name": "python3"
  },
  "language_info": {
   "codemirror_mode": {
    "name": "ipython",
    "version": 3
   },
   "file_extension": ".py",
   "mimetype": "text/x-python",
   "name": "python",
   "nbconvert_exporter": "python",
   "pygments_lexer": "ipython3",
   "version": "3.10.12"
  }
 },
 "nbformat": 4,
 "nbformat_minor": 2
}<|MERGE_RESOLUTION|>--- conflicted
+++ resolved
@@ -18,7 +18,7 @@
     "new_testset_ratio = 0.5\n",
     "new_valset_ratio = 0\n",
     "\n",
-    "partition = pickle.load(open(f\"{dataset}/partition.pkl\", \"rb\"))\n",
+    "partition = pickle.load(open(f'{dataset}/partition.pkl', 'rb'))\n",
     "\n",
     "for i in range(len(partition[\"data_indices\"])):\n",
     "    indices = np.concatenate(\n",
@@ -41,19 +41,15 @@
     "        new_testset_size + new_valset_size :\n",
     "    ]\n",
     "\n",
-    "pickle.dump(partition, open(f\"{dataset}/partition.pkl\", \"wb\"))\n",
+    "pickle.dump(partition, open(f'{dataset}/partition.pkl', 'wb'))\n",
     "\n",
-    "args = json.load(open(f\"{dataset}/args.json\", \"r\"))\n",
+    "args = json.load(open(f'{dataset}/args.json', 'r'))\n",
     "args[\"test_ratio\"] = new_testset_ratio\n",
     "args[\"val_ratio\"] = new_valset_ratio\n",
-<<<<<<< HEAD
     "json.dump(args, open(f\"{dataset}/args.json\", \"w\"), indent=4)"
-=======
-    "json.dump(args, open(f'{dataset}/args.json', 'w'), indent=4)\n",
     "\n",
     "with open(f'{dataset}/partition_md5.txt', \"w\") as f:\n",
     "    f.write(hashlib.md5(json.dumps(args.__dict__).encode()).hexdigest())"
->>>>>>> 68ba7c3f
    ]
   }
  ],
