[tool.poetry]
name = "fl-bench"
version = "0.2.0"
description = "Benchmark of federated learning that aim solving image classification tasks."
authors = [
    "KarhouTam <karhoutam@qq.com>",
    "Xinpeng Wang <223015056@link.cuhk.edu.cn>",
]
license = "MIT"
readme = ["../README.md", "../data/README.md"]
repository = "https://github.com/KarhouTam/FL-bench"

[[tool.poetry.source]]
name = "mirrors"
url = "https://mirrors.sustech.edu.cn/pypi/simple"
priority = "primary"

[tool.poetry.dependencies]
python = ">=3.10, <=3.12"
torch = "2.2.0"
torchvision = "^0.17.0"
rich = "13.7.1"
numpy = "1.26.4"
pandas = "^2.2.3"
visdom = "^0.2.4"
Pillow = "^10.4.0"
scipy = "^1.14.1"
matplotlib = "^3.9.0"
scikit-learn = "^1.5.2"
faiss-cpu = "^1.8.0"
pynvml = "^11.5.3"
PyYAML = "^6.0.2"
ray = { extras = ["default"], version = "2.36.1" }
tensorboard = "^2.17.1"
cvxpy = "^1.5.1"
hydra-core = "^1.3.2"
<<<<<<< HEAD
flwr-datasets = "^0.4.0"
=======
statsmodels = "^0.14.4"
pytorch-minimize = "^0.0.2"
>>>>>>> fe94a93b

[build-system]
requires = ["poetry-core"]
build-backend = "poetry.core.masonry.api"<|MERGE_RESOLUTION|>--- conflicted
+++ resolved
@@ -34,12 +34,9 @@
 tensorboard = "^2.17.1"
 cvxpy = "^1.5.1"
 hydra-core = "^1.3.2"
-<<<<<<< HEAD
 flwr-datasets = "^0.4.0"
-=======
 statsmodels = "^0.14.4"
 pytorch-minimize = "^0.0.2"
->>>>>>> fe94a93b
 
 [build-system]
 requires = ["poetry-core"]
