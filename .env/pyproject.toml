--- conflicted
+++ resolved
@@ -21,11 +21,7 @@
 pandas = "^2.2.3"
 visdom = "^0.2.4"
 Pillow = "^10.4.0"
-<<<<<<< HEAD
-scipy = "^1.13.1"
-=======
 scipy = "^1.14.1"
->>>>>>> e9d1576b
 matplotlib = "^3.9.0"
 scikit-learn = "^1.5.2"
 faiss-cpu = "^1.8.0"
