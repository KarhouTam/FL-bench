--- conflicted
+++ resolved
@@ -133,15 +133,7 @@
             self.save_state()
             eval_results["after"] = self.evaluate()
         if verbose:
-<<<<<<< HEAD
             colors = {"train": "yellow", "val": "green", "test": "cyan"}
-=======
-            colors = {
-                "train": "yellow",
-                "val": "green",
-                "test": "cyan"
-            }
->>>>>>> 8b603831
             for split, flag, subset in [
                 ["train", self.args.eval_train, self.trainset],
                 ["val", self.args.eval_val, self.valset],
@@ -285,11 +277,7 @@
         train_size, val_size, test_size = 0, 0, 0
         criterion = torch.nn.CrossEntropyLoss(reduction="sum")
 
-<<<<<<< HEAD
         if len(self.testset) > 0 and self.args.eval_test:
-=======
-        if len(self.testset) > 0 and (test_flag and self.args.eval_test):
->>>>>>> 8b603831
             test_loss, test_correct, test_size = evalutate_model(
                 model=target_model,
                 dataloader=self.testloader,
@@ -297,11 +285,7 @@
                 device=self.device,
             )
 
-<<<<<<< HEAD
         if len(self.valset) > 0 and (force_eval or self.args.eval_val):
-=======
-        if len(self.valset) > 0 and (test_flag or self.args.eval_val):
->>>>>>> 8b603831
             val_loss, val_correct, val_size = evalutate_model(
                 model=target_model,
                 dataloader=self.valloader,
@@ -366,17 +350,11 @@
             },
         }
 
-<<<<<<< HEAD
         results["before"] = self.evaluate(force_eval=True)
         if self.args.finetune_epoch > 0:
             self.finetune()
             results["after"] = self.evaluate(force_eval=True)
-=======
-        results["before"] = self.evaluate(test_flag=True)
-        if self.args.finetune_epoch > 0:
-            self.finetune()
-            results["after"] = self.evaluate(test_flag=True)
->>>>>>> 8b603831
+
         return results
 
     def finetune(self):
